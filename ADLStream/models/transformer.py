--- conflicted
+++ resolved
@@ -474,11 +474,7 @@
         if self.attribute != None:
             tar_inp = tf.gather(x, [self.attribute], axis=-1)
             tar_inp = tf.gather(tar_inp, [tar_inp.shape[1] - 1], axis=1)
-<<<<<<< HEAD
             tar_inp = tf.squeeze(tar_inp, axis = [1])
-=======
-            tar_inp = tf.squeeze(tar_inp, axis=[1])
->>>>>>> fda20937
 
         for i in range(self.target_shape[0]):
             output = self((x, combined_mask, tar_inp), False)
@@ -530,13 +526,8 @@
         output_size (int): Number of neurons of the last layer.
         loss (tf.keras.Loss): Loss to be use for training.
         optimizer (tf.keras.Optimizer): Optimizer that implements the training algorithm.
-<<<<<<< HEAD
           Use "custom" in order to use a customize optimizer for the transformer model.
         output_shape (tuple): Shape of the output data. Must be [forecasting_horizon,1].
-=======
-            Use "custom" in order to use a customize optimizer for the transformer model.
-        output_shape (tuple): Shape of the output data.
->>>>>>> fda20937
         attribute (list): Ordered list of the indexes of the attributes that we want to predict, if the number of
             attributes of the input is different from the ones of the output.
             Defaults to None.
