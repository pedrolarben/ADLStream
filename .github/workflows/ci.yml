# This workflow will install Python dependencies, run tests and lint with a variety of Python versions
# For more information see: https://help.github.com/actions/language-and-framework-guides/using-python-with-github-actions

name: CI

on: [push, pull_request]

jobs:
  build:

    runs-on: ubuntu-latest
    strategy:
      matrix:
        python-version: [3.6, 3.7, 3.8]

    steps:
    - uses: actions/checkout@v2
    - name: Set up Python ${{ matrix.python-version }}
      uses: actions/setup-python@v2
      with:
        python-version: ${{ matrix.python-version }}
    - name: Install dependencies
      run: |
        python -m pip install --upgrade pip
        python -m pip install black==21.7b.0 pytest
        if [ -f requirements.txt ]; then pip install -r requirements.txt; fi
    - name: Lint with Black
      run: |
        black . --check
    - name: Test with pytest (TODO)
      run: |
<<<<<<< HEAD
        python -m pytest
=======
        #pytest
        echo ToDo: Create tests.
    - name: Build mkdocs
      run: |
        python -m pip install -r docs/readthedocs.requirements.txt
        python -m mkdocs build --clean --config-file mkdocs.yml
>>>>>>> b336d645
<|MERGE_RESOLUTION|>--- conflicted
+++ resolved
@@ -27,15 +27,10 @@
     - name: Lint with Black
       run: |
         black . --check
-    - name: Test with pytest (TODO)
+    - name: Run unittests
       run: |
-<<<<<<< HEAD
         python -m pytest
-=======
-        #pytest
-        echo ToDo: Create tests.
     - name: Build mkdocs
       run: |
         python -m pip install -r docs/readthedocs.requirements.txt
-        python -m mkdocs build --clean --config-file mkdocs.yml
->>>>>>> b336d645
+        python -m mkdocs build --clean --config-file mkdocs.yml